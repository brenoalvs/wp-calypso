--- conflicted
+++ resolved
@@ -74,18 +74,6 @@
 						onNameSubmit={ this.registerKey }
 						onCancel={ this.props.onCancel }
 					/>
-<<<<<<< HEAD
-				) }
-				{ this.state.securityKeyName && (
-					<div className="security-2fa-key__add-wait-for-key">
-						<Spinner />
-						<p className="security-2fa-key__add-wait-for-key-heading">
-							{ this.props.translate( 'Waiting for security key' ) }
-						</p>
-						<p>{ this.props.translate( 'Connect and touch your security key to register it.' ) }</p>
-					</div>
-=======
->>>>>>> 7635c1ed
 				) }
 				{ this.state.securityKeyName && <WaitForKey /> }
 			</Card>
