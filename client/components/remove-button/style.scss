.remove-button {
	position: absolute;
	top: 0;
	/*!rtl:ignore*/
	right: 0;
	width: 28px;
	height: 28px;
<<<<<<< HEAD
	transform: translate( 25%, -25% ) /*!rtl:ignore*/;
	border: 1px solid $gray-lighten-10;
=======
	transform: translate( 25%, -25% ); /*rtl:ignore*/
	border: 1px solid var( --color-neutral-200 );
>>>>>>> ca0169ed
	border-radius: 50%;
	background-color: var( --color-neutral-0 );
	cursor: pointer;
}

.remove-button .remove-button__icon.gridicon {
	position: absolute;
	top: 50%;
	left: 50%;
	transform: translate( -50%, -50% );
	width: 24px;
	height: 24px;
	margin: 0;
	color: var( --color-neutral-200 );
}<|MERGE_RESOLUTION|>--- conflicted
+++ resolved
@@ -5,13 +5,8 @@
 	right: 0;
 	width: 28px;
 	height: 28px;
-<<<<<<< HEAD
 	transform: translate( 25%, -25% ) /*!rtl:ignore*/;
-	border: 1px solid $gray-lighten-10;
-=======
-	transform: translate( 25%, -25% ); /*rtl:ignore*/
 	border: 1px solid var( --color-neutral-200 );
->>>>>>> ca0169ed
 	border-radius: 50%;
 	background-color: var( --color-neutral-0 );
 	cursor: pointer;
