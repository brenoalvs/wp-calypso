--- conflicted
+++ resolved
@@ -56,30 +56,19 @@
 			return <div className="plan-price is-placeholder" />;
 		}
 
-<<<<<<< HEAD
-	    return (
-	        <div className={ hasDiscount ? "plan-price plan-price__discount" : "plan-price" }>
-	            <span>{ this.getPrice() }</span>
-	            <small className="plan-price__billing-period">
-		              { hasDiscount ? this.translate( 'due today when you upgrade' ) : plan.bill_period_label }
-		          </small>
-	        </div>
-	    );
-=======
 		if ( abtest( 'monthlyPlanPricing' ) === 'monthly' && this.props.isInSignup && plan.raw_price !== 0 ) {
 			periodLabel = this.translate( 'per month, billed yearly' );
 		} else {
-			periodLabel = hasDiscount ? this.translate( 'for first year' ) : plan.bill_period_label
+			periodLabel = hasDiscount ? this.translate( 'due today when you upgrade' ) : plan.bill_period_label
 		}
 
 		return (
-			<div className="plan-price">
+			<div className={ hasDiscount ? "plan-price plan-price__discount" : "plan-price" }>
 				<span>{ this.getPrice() }</span>
 				<small className="plan-price__billing-period">
 					{ periodLabel }
 				</small>
 			</div>
 		);
->>>>>>> fee18296
 	}
 } );