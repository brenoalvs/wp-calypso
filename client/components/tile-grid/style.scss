.tile-grid {
	margin: 0 auto;
	display: flex;
	flex-flow: row wrap;
	justify-content: center;
	max-width: 640px;

	opacity: 1;
	filter: blur( 0 );
	transform: translateZ( 0 ) translateX( 0 );
	transition: 0.5s ease-in-out opacity, 0.5s ease-in-out filter, 0.5s ease-in-out transform;
}

.tile-grid__item {
	transition: all 100ms ease-in-out;
	position: relative;
	border: 1px solid var( --color-neutral-100 );
	border-bottom: 0;
	margin: 0 10px;

	@include breakpoint( '<480px' ) {
		box-shadow: none; //inherited from .card, remove for mobile only
		width: 100%;
	}

	@include breakpoint( '>480px' ) {
		padding: 0;
		margin-bottom: 20px;
		width: 230px;
		max-width: 300px;
		text-align: center;
		flex-grow: 1;
		border: 0;

		&:hover {
			box-shadow: 0 0 0 1px $gray, 0 2px 4px var( --color-neutral-100 );
		}
	}

	&:active {
		.tile-grid__cta {
			color: var( --color-primary-dark );
		}

		.tile-grid__item-link::after {
			border-top-color: var( --color-primary-dark );
			border-right-color: var( --color-primary-dark );
		}
	}

	&:first-child {
		border-top-right-radius: 6px;
		border-top-left-radius: 6px;

		@include breakpoint( '>480px' ) {
			border-radius: 0;
		}
	}

	&:last-child {
		margin-bottom: 20px;
		border: 1px solid var( --color-neutral-100 );
		border-bottom-right-radius: 6px;
		border-bottom-left-radius: 6px;

		@include breakpoint( '>480px' ) {
			border-radius: 0;
			border: 0;
		}
	}

	&.is-card-link {
		padding-right: 0;

		@include breakpoint( '<480px' ) {
			padding-right: 40px;
		}
	}

	&.is-highlighted {
		box-shadow: 0 0 0 1px var( --color-primary ), 0 0 0 3px var( --color-primary-light );
	}

	a, svg {
		display: block;
		width: 100%; // Safari fix
	}

	.card__link-indicator {
		display: none;

		@include breakpoint( '<480px' ) {
			display: block;
			width: 8px; //Match the size of the cta copy
			height: 8px; //Match the size of the cta copy
			position: absolute;
			top: 50%;
			right: 15px;
			margin-top: -6px;
<<<<<<< HEAD
			border-top: 2px solid var( --color-neutral-100 );
			border-right: 2px solid var( --color-neutral-100 );
			transform: rotate(45deg);
=======
			border-top: 2px solid $gray-lighten-20;
			border-right: 2px solid $gray-lighten-20;
			transform: rotate( 45deg );
>>>>>>> f890d857
			color: $white;
		}
	}
}

.tile-grid__image {
	display: none;

	@include breakpoint( '>480px' ) {
		display: block;
	}

	img {
		display: block;
		margin: 10% auto 4%;
		width: 85%;
	}
}

@include breakpoint( '>480px' ) {
	.tile-grid__item-copy {
		padding: 15px;
		border-top: 1px solid transparentize( $gray-lighten-20, 0.5 );
	}
}

.tile-grid__item-label {
	color: var( --color-primary );
	padding: 0;
	position: relative;
}

.tile-grid__item-description {
	margin: 0;
	color: $gray;
	font-size: 13px;
	line-height: 1.5;

	@include breakpoint( '>480px' ) {
		margin-top: 10px;

		&:first-child {
			margin-bottom: 10px;
		}
	}
}

.button.tile-grid__cta {
	color: var( --color-primary );

	@include breakpoint( '<480px' ) {
		background: none;
		text-align: left;
		font-size: 16px;
		line-height: 1.4;
		border: 0;
		padding: 0;
		text-transform: none;
		margin: 0;
	}
}<|MERGE_RESOLUTION|>--- conflicted
+++ resolved
@@ -97,15 +97,9 @@
 			top: 50%;
 			right: 15px;
 			margin-top: -6px;
-<<<<<<< HEAD
 			border-top: 2px solid var( --color-neutral-100 );
 			border-right: 2px solid var( --color-neutral-100 );
-			transform: rotate(45deg);
-=======
-			border-top: 2px solid $gray-lighten-20;
-			border-right: 2px solid $gray-lighten-20;
 			transform: rotate( 45deg );
->>>>>>> f890d857
 			color: $white;
 		}
 	}
