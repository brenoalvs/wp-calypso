--- conflicted
+++ resolved
@@ -106,28 +106,6 @@
 						responseHandler={ this.handleAppleResponse }
 						onClick={ () => this.trackSocialLogin( 'apple' ) }
 					/>
-<<<<<<< HEAD
-=======
-
-					<p className="signup-form__social-buttons-tos">
-						{ this.props.translate(
-							"If you continue with Google or Apple and don't already have a WordPress.com account, you" +
-								' are creating an account and you agree to our' +
-								' {{a}}Terms of Service{{/a}}.',
-							{
-								components: {
-									a: (
-										<a
-											href={ localizeUrl( 'https://wordpress.com/tos/' ) }
-											target="_blank"
-											rel="noopener noreferrer"
-										/>
-									),
-								},
-							}
-						) }
-					</p>
->>>>>>> 84dc1bc3
 				</div>
 			</div>
 		);
