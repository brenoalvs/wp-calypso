--- conflicted
+++ resolved
@@ -83,7 +83,6 @@
 			feature = FEATURE_UPLOAD_THEMES;
 			event = 'calypso-theme-eligibility-upgrade-nudge';
 		}
-<<<<<<< HEAD
 		const hrefProps =
 			isEligible || ! upsell
 				? {
@@ -92,10 +91,6 @@
 				: {
 						disableHref: true,
 				  };
-=======
-
-		const bannerURL = `/checkout/${ siteSlug }/business`;
->>>>>>> 22b5ec02
 		businessUpsellBanner = (
 			<Banner
 				description={ description }
@@ -103,11 +98,7 @@
 				event={ event }
 				plan={ plan }
 				title={ title }
-<<<<<<< HEAD
 				{ ...hrefProps }
-=======
-				href={ bannerURL }
->>>>>>> 22b5ec02
 			/>
 		);
 	}
