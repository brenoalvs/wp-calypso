.post-share__sharing-preview-modal {
	border-radius: 4px;
	overflow: hidden;
	width: 100%;
}

.card.post-share__sharing-preview-modal {
	padding: 0;
}

.dialog.card.post-share__sharing-preview-modal {
	margin: 0 auto;
	max-width: 865px;
	position: absolute;
	top: 0;
	right: 0;
	bottom: 0;
	left: 0;

	@include breakpoint( '>960px' ) {
		top: 24px;
	}
}

.post-share__sharing-preview-modal .dialog__content {
	display: flex;
	flex-direction: column;
	height: 100%;
}

.post-share__sharing-preview-modal-header {
	height: 48px;
	background: $white;
	border-bottom: 1px solid var( --color-neutral-100 );
	border-radius: 4px 4px 0 0;
	display: flex;
}

.post-share__sharing-preview-modal-close {
	border-right: 1px solid var( --color-neutral-100 );
	width: 48px;
	height: 49px;
	cursor: pointer;
	color: $gray;

	&:hover {
		color: var( --color-neutral-700 );
	}
}

//Mostly copied from Seo Preview Pane
.sharing-preview-pane {
	display: flex;
	flex-direction: column;
	height: 100%;

	@include breakpoint( '>660px' ) {
		flex-direction: row;
	}
}

.sharing-preview-pane__sidebar {
	background-color: $white;
	display: flex;
	flex: 0 0 auto;
	flex-direction: column;

	.vertical-menu {
		flex-direction: row;
		justify-content: center;
		max-width: none;

		.vertical-menu__social-item {
			border: 0;
			padding: 8px;
		}

		.vertical-menu__items.is-selected {
			border-left: 0;
			border-bottom: 3px solid #0087be;
		}

		.vertical-menu__items__social-label {
			display: none;
		}

		@include breakpoint( '>660px' ) {
			flex-direction: column;
			justify-content: flex-start;
			border-bottom: 1px solid #c8d7e1;


			.vertical-menu__social-item {
				border-top: 1px solid #c8d7e1;
				padding: 0;
			}

			.vertical-menu__items.is-selected {
				border-left: 3px solid #0087be;
				border-bottom: 0;
			}

			.vertical-menu__items__social-label {
				display: block;
			}
		}
	}

<<<<<<< HEAD
	@include breakpoint( ">660px" ) {
		border-right: 1px solid var( --color-neutral-100 );
=======
	@include breakpoint( '>660px' ) {
		border-right: 1px solid $gray-lighten-20;
>>>>>>> f890d857
		flex: 0 0 250px;
	}
}

.sharing-preview-pane__explanation {
	display: flex;
	flex-direction: column;
	margin: 20px 20px 0;
	font-family: $sans;

	.sharing-preview-pane__title {
		font-size: 16px;
		font-weight: normal;
		margin: 0;
	}

	.sharing-preview-pane__description {
		font-size: 12px;
	}

	@include breakpoint( '>660px' ) {
		margin: 40px 0 40px 20px;
		max-width: 200px;
	}
}

.sharing-preview-pane__preview-area {
	background-color: #f2f6f8;
	flex: 1 1 auto;
	overflow-y: auto;
	padding: 10px;
}

.sharing-preview-pane__message {
	padding: 10px;
	text-align: center;
}<|MERGE_RESOLUTION|>--- conflicted
+++ resolved
@@ -106,13 +106,8 @@
 		}
 	}
 
-<<<<<<< HEAD
-	@include breakpoint( ">660px" ) {
+	@include breakpoint( '>660px' ) {
 		border-right: 1px solid var( --color-neutral-100 );
-=======
-	@include breakpoint( '>660px' ) {
-		border-right: 1px solid $gray-lighten-20;
->>>>>>> f890d857
 		flex: 0 0 250px;
 	}
 }
