.plugins-browser-list {
	margin-bottom: 16px;
	background: $white;
	box-shadow: 0 1px 2px var( --color-neutral-0 );

	.feature-example & {
		margin: 0;
	}
}

.plugins-browser-list__header {
	background: $gray-light;
	border-bottom: 1px solid var( --color-neutral-0 );
	overflow: hidden; // lazy clearfix
}

.button.plugins-browser-list__select-all,
.plugins-browser-list__title {
	display: inline-block;
<<<<<<< HEAD
	padding: 5px 0px;
	color: var( --color-neutral-700 );
=======
	padding: 5px 0;
	color: $gray-dark;
>>>>>>> f890d857
	font-size: 12px;
	line-height: 1.5;

	&.is-expanded {
		padding-left: 24px;
		padding-right: 24px;
	}
	.gridicon {
		float: right;
		top: 2px;
		margin-left: 3px;
	}
}

.button.plugins-browser-list__select-all {
	float: right;
}

.plugins-browser-list__elements {
	display: flex;
	flex-wrap: wrap;
	padding: 0;
}<|MERGE_RESOLUTION|>--- conflicted
+++ resolved
@@ -17,13 +17,8 @@
 .button.plugins-browser-list__select-all,
 .plugins-browser-list__title {
 	display: inline-block;
-<<<<<<< HEAD
-	padding: 5px 0px;
+	padding: 5px 0;
 	color: var( --color-neutral-700 );
-=======
-	padding: 5px 0;
-	color: $gray-dark;
->>>>>>> f890d857
 	font-size: 12px;
 	line-height: 1.5;
 
