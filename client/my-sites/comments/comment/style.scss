--- conflicted
+++ resolved
@@ -529,15 +529,9 @@
 }
 
 .comment-html-editor__toolbar .button {
-<<<<<<< HEAD
 	border-right: 1px solid var( --color-neutral-0 );
-	border-radius: 0px;
+	border-radius: 0;
 	color: var( --color-neutral-500 );
-=======
-	border-right: 1px solid lighten( $gray, 30% );
-	border-radius: 0;
-	color: darken( $gray, 20% );
->>>>>>> f890d857
 	margin-bottom: 8px;
 	min-width: 30px;
 	padding: 4px 8px;
